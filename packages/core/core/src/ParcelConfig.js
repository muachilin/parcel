--- conflicted
+++ resolved
@@ -222,22 +222,15 @@
   }
 
   getOptimizers(
-<<<<<<< HEAD
     filePath: FilePath,
     pipeline: ?string
-  ): Promise<Array<Optimizer>> {
-    let optimizers = this.getOptimizerNames(filePath, pipeline);
-
-=======
-    filePath: FilePath
   ): Promise<
     Array<{|
       name: string,
       plugin: Optimizer
     |}>
   > {
-    let optimizers = this.getOptimizerNames(filePath);
->>>>>>> 168b30ea
+    let optimizers = this.getOptimizerNames(filePath, pipeline);
     if (optimizers.length === 0) {
       return Promise.resolve([]);
     }

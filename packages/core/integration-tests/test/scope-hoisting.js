--- conflicted
+++ resolved
@@ -6,7 +6,6 @@
 const bundle = (name, opts = {}) =>
   _bundle(name, Object.assign({scopeHoist: true}, opts));
 
-<<<<<<< HEAD
 describe.skip('scope hoisting', function() {
   if (process.platform === 'win32') {
     // eslint-disable-next-line no-console
@@ -17,9 +16,6 @@
     return;
   }
 
-=======
-describe('scope hoisting', function() {
->>>>>>> 636bb50b
   describe('es6', function() {
     it('supports default imports and exports of expressions', async function() {
       let b = await bundle(
@@ -277,18 +273,6 @@
       assert.equal(await output.default, 5);
     });
 
-    it('supports nested dynamic imports', async function() {
-      let b = await bundle(
-        path.join(
-          __dirname,
-          '/integration/scope-hoisting/es6/dynamic-import-dynamic/a.js'
-        )
-      );
-
-      let output = await run(b);
-      assert.equal(await output.default, 123);
-    });
-
     it('should not export function arguments', async function() {
       let b = await bundle(
         path.join(
@@ -301,23 +285,6 @@
       assert.deepEqual(output, ['test']);
     });
 
-    it('throws a meaningful error on undefined exports', async function() {
-      let threw = false;
-      try {
-        await bundle(
-          path.join(
-            __dirname,
-            '/integration/scope-hoisting/es6/export-undefined/a.js'
-          )
-        );
-      } catch (err) {
-        threw = true;
-        assert.equal(err.message, "export 'Test' is not defined");
-      }
-
-      assert(threw);
-    });
-
     it('supports import default CommonJS interop', async function() {
       let b = await bundle(
         path.join(
@@ -347,18 +314,6 @@
         path.join(
           __dirname,
           '/integration/scope-hoisting/es6/re-export-var/a.js'
-        )
-      );
-
-      let output = await run(b);
-      assert.deepEqual(output, 'foobar');
-    });
-
-    it('supports requiring a re-exported and renamed ES6 import', async function() {
-      let b = await bundle(
-        path.join(
-          __dirname,
-          '/integration/scope-hoisting/es6/re-export-renamed/a.js'
         )
       );
 
@@ -476,45 +431,6 @@
       );
       assert(contents.includes('foo'));
       assert(!contents.includes('bar'));
-    });
-
-    it('removes unused function exports when minified', async function() {
-      let b = await bundle(
-        path.join(
-          __dirname,
-          '/integration/scope-hoisting/es6/tree-shaking-functions/a.js'
-        ),
-        {minify: true}
-      );
-
-      let output = await run(b);
-      assert.deepEqual(output.default, 9);
-
-      let contents = await fs.readFile(
-        path.join(__dirname, '/dist/a.js'),
-        'utf8'
-      );
-      assert(/.\+./.test(contents));
-      assert(!/.-./.test(contents));
-    });
-
-    it('handle export multi-assignment', async function() {
-      let b = await bundle(
-        path.join(
-          __dirname,
-          '/integration/scope-hoisting/es6/tree-shaking-multiassignment/a.js'
-        ),
-        {minify: true}
-      );
-
-      let output = await run(b);
-      assert.deepEqual(output.default, [undefined, 'y']);
-
-      // let contents = await fs.readFile(
-      //   path.join(__dirname, '/dist/a.js'),
-      //   'utf8'
-      // );
-      // assert(!/["']z["']/.test(contents));
     });
 
     it('support exporting a ES6 module exported as CommonJS', async function() {
